--- conflicted
+++ resolved
@@ -34,26 +34,8 @@
 
 #include "video_out.h"
 
-<<<<<<< HEAD
 void aspect_save_orig(struct vo *vo, int orgw, int orgh)
 {
-=======
-float force_monitor_aspect=0;
-float monitor_aspect=0;
-float monitor_pixel_aspect=1;
-
-static struct {
-  int orgw; // real width
-  int orgh; // real height
-  int prew; // prescaled width
-  int preh; // prescaled height
-  int scrw; // horizontal resolution
-  int scrh; // vertical resolution
-  float asp;
-} aspdat;
-
-void aspect_save_orig(int orgw, int orgh){
->>>>>>> dcfd043e
 #ifdef ASPECT_DEBUG
   printf("aspect_save_orig %dx%d \n",orgw,orgh);
 #endif
@@ -105,19 +87,11 @@
 #ifdef ASPECT_DEBUG
   printf("aspect(2) wh: %dx%d (org: %dx%d)\n",*srcw,*srch,aspdat->prew,aspdat->preh);
 #endif
-<<<<<<< HEAD
-  if(*srch>aspdat->scrh || *srch<aspdat->orgh){
+  if(*srch>fith || *srch<aspdat->orgh){
       tmpw = (int)(((float)fith / (float)aspdat->preh * (float)aspdat->prew)
                 * ((float)aspdat->scrw / ((float)aspdat->scrh / (1.0/vo->monitor_aspect))));
     tmpw+= tmpw%2; // round
-    if(tmpw<=aspdat->scrw /*&& tmpw>=aspdat->orgw*/){
-=======
-  if(*srch>fith || *srch<aspdat.orgh){
-      tmpw = (int)(((float)fith / (float)aspdat.preh * (float)aspdat.prew)
-                * ((float)aspdat.scrw / ((float)aspdat.scrh / (1.0/monitor_aspect))));
-    tmpw+= tmpw%2; // round
-    if(tmpw<=fitw /*&& tmpw>=aspdat.orgw*/){
->>>>>>> dcfd043e
+    if(tmpw<=fitw /*&& tmpw>=aspdat->orgw*/){
       *srch = fith;
       *srcw = tmpw;
     }else{
@@ -134,27 +108,23 @@
 #endif
 }
 
-<<<<<<< HEAD
-void aspect(struct vo *vo, int *srcw, int *srch, int zoom){
-  int fitw = zoom ? vo->aspdat.scrw : vo->aspdat.prew;
-  int fith = zoom ? vo->aspdat.scrh : vo->aspdat.preh;
-=======
-static void get_max_dims(int *w, int *h, int zoom)
+static void get_max_dims(struct vo *vo, int *w, int *h, int zoom)
 {
-  *w = zoom ? aspdat.scrw : aspdat.prew;
-  *h = zoom ? aspdat.scrh : aspdat.preh;
+    struct aspect_data *aspdat = &vo->aspdat;
+  *w = zoom ? aspdat->scrw : aspdat->prew;
+  *h = zoom ? aspdat->scrh : aspdat->preh;
   if (zoom && WinID >= 0) zoom = A_WINZOOM;
   if (zoom == A_WINZOOM) {
-    *w = vo_dwidth;
-    *h = vo_dheight;
+    *w = vo->dwidth;
+    *h = vo->dheight;
   }
 }
 
-void aspect(int *srcw, int *srch, int zoom){
+void aspect(struct vo *vo, int *srcw, int *srch, int zoom)
+{
   int fitw;
   int fith;
-  get_max_dims(&fitw, &fith, zoom);
->>>>>>> dcfd043e
+  get_max_dims(vo, &fitw, &fith, zoom);
   if( !zoom && geometry_wh_changed ) {
 #ifdef ASPECT_DEBUG
     printf("aspect(0) no aspect forced!\n");
@@ -171,58 +141,38 @@
     vo->panscan_amount = 0.0f;
 }
 
-<<<<<<< HEAD
-void panscan_calc(struct vo *vo)
-{
- int fwidth,fheight;
- int vo_panscan_area;
-    struct MPOpts *opts = vo->opts;
-
-    if (opts->vo_panscanrange > 0) {
-        aspect(vo, &fwidth, &fheight, A_ZOOM);
-        vo_panscan_area = (vo->aspdat.scrh - fheight);
-        if (!vo_panscan_area)
-            vo_panscan_area = vo->aspdat.scrw - fwidth;
-        vo_panscan_area *= opts->vo_panscanrange;
-    } else
-        vo_panscan_area = -opts->vo_panscanrange * vo->aspdat.scrh;
-
-    vo->panscan_amount = vo_fs ? vo_panscan : 0;
-    vo->panscan_x = vo_panscan_area * vo->panscan_amount * vo->aspdat.asp;
-    vo->panscan_y = vo_panscan_area * vo->panscan_amount;
-=======
-static void panscan_calc_internal(int zoom)
+static void panscan_calc_internal(struct vo *vo, int zoom)
 {
  int fwidth,fheight;
  int vo_panscan_area;
  int max_w, max_h;
- get_max_dims(&max_w, &max_h, zoom);
+ get_max_dims(vo, &max_w, &max_h, zoom);
+    struct MPOpts *opts = vo->opts;
 
- if (vo_panscanrange > 0) {
-   aspect(&fwidth,&fheight,zoom);
-   vo_panscan_area = max_h - fheight;
-   if (!vo_panscan_area)
-     vo_panscan_area = max_w - fwidth;
-   vo_panscan_area *= vo_panscanrange;
- } else
-   vo_panscan_area = -vo_panscanrange * max_h;
+    if (opts->vo_panscanrange > 0) {
+        aspect(vo, &fwidth, &fheight, zoom);
+        vo_panscan_area = max_h - fheight;
+        if (!vo_panscan_area)
+            vo_panscan_area = max_w - fwidth;
+        vo_panscan_area *= opts->vo_panscanrange;
+    } else
+        vo_panscan_area = -opts->vo_panscanrange * max_h;
 
- vo_panscan_amount = vo_fs || zoom == A_WINZOOM ? vo_panscan : 0;
- vo_panscan_x = vo_panscan_area * vo_panscan_amount * aspdat.asp;
- vo_panscan_y = vo_panscan_area * vo_panscan_amount;
+    vo->panscan_amount = vo_fs || zoom == A_WINZOOM ? vo_panscan : 0;
+    vo->panscan_x = vo_panscan_area * vo->panscan_amount * vo->aspdat.asp;
+    vo->panscan_y = vo_panscan_area * vo->panscan_amount;
 }
 
-void panscan_calc(void)
+void panscan_calc(struct vo *vo)
 {
-  panscan_calc_internal(A_ZOOM);
+    panscan_calc_internal(vo, A_ZOOM);
 }
 
 /**
  * vos that set vo_dwidth and v_dheight correctly should call this to update
  * vo_panscan_x and vo_panscan_y
  */
-void panscan_calc_windowed(void)
+void panscan_calc_windowed(struct vo *vo)
 {
-  panscan_calc_internal(A_WINZOOM);
->>>>>>> dcfd043e
+    panscan_calc_internal(vo, A_WINZOOM);
 }