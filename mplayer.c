--- conflicted
+++ resolved
@@ -681,12 +681,8 @@
     if (mask & INITIALIZED_AO) {
         mpctx->initialized_flags &= ~INITIALIZED_AO;
         current_module = "uninit_ao";
-<<<<<<< HEAD
         if (mpctx->ao) {
             mixer_uninit(&mpctx->mixer);
-=======
-        if (mpctx->ao)
->>>>>>> a8168102
             ao_uninit(mpctx->ao, mpctx->stop_play != AT_END_OF_FILE);
         }
         mpctx->ao = NULL;
@@ -698,11 +694,6 @@
 
 void exit_player_with_rc(struct MPContext *mpctx, enum exit_reason how, int rc)
 {
-<<<<<<< HEAD
-=======
-    if (mpctx->user_muted)
-        mixer_mute(&mpctx->mixer);
->>>>>>> a8168102
     uninit_player(mpctx, INITIALIZED_ALL);
 #if defined(__MINGW32__) || defined(__CYGWIN__)
     timeEndPeriod(1);
@@ -3120,39 +3111,6 @@
     }
 }
 
-<<<<<<< HEAD
-// Execute EDL command for the current position if one exists
-static void edl_update(MPContext *mpctx)
-{
-    if (!next_edl_record)
-        return;
-
-    if (!mpctx->sh_video) {
-        mp_tmsg(MSGT_CPLAYER, MSGL_ERR,
-                "Cannot use EDL without video, disabling.\n");
-        free_edl(edl_records);
-        next_edl_record = NULL;
-        edl_records = NULL;
-        return;
-    }
-
-    if (get_current_time(mpctx) >= next_edl_record->start_sec) {
-        if (next_edl_record->action == EDL_SKIP) {
-            mpctx->osd_function = OSD_FFW;
-            queue_seek(mpctx, MPSEEK_RELATIVE, next_edl_record->length_sec, 0);
-            mp_msg(MSGT_CPLAYER, MSGL_DBG4, "EDL_SKIP: start [%f], stop "
-                   "[%f], length [%f]\n", next_edl_record->start_sec,
-                   next_edl_record->stop_sec, next_edl_record->length_sec);
-        } else if (next_edl_record->action == EDL_MUTE) {
-            mp_msg(MSGT_CPLAYER, MSGL_DBG4, "EDL_MUTE: [%f] ignored\n",
-                   next_edl_record->start_sec);
-        }
-        next_edl_record = next_edl_record->next;
-    }
-}
-
-=======
->>>>>>> a8168102
 static void reinit_decoders(struct MPContext *mpctx)
 {
     reinit_video_chain(mpctx);
