--- conflicted
+++ resolved
@@ -90,17 +90,7 @@
         goto print_open_fail;
     avctx = avcodec_alloc_context3(png_codec);
     if (!avctx)
-<<<<<<< HEAD
-        goto error_exit;
-
-    if (avcodec_open(avctx, avcodec_find_encoder(CODEC_ID_PNG))) {
-        mp_msg(MSGT_CPLAYER, MSGL_INFO, "Could not open libavcodec PNG encoder"
-               " for saving screenshot!\n");
-        goto error_exit;
-    }
-=======
         goto print_open_fail;
->>>>>>> afecdb68
 
     avctx->time_base = AV_TIME_BASE_Q;
     avctx->width = image->width;
@@ -130,32 +120,13 @@
     if (size < 1)
         goto error_exit;
 
-<<<<<<< HEAD
-=======
-    fp = fopen(fname, "wb");
-    if (fp == NULL) {
-        mp_msg(MSGT_CPLAYER, MSGL_ERR, "\nPNG Error opening %s for writing!\n",
-               fname);
-        goto error_exit;
-    }
-
->>>>>>> afecdb68
     fwrite(outbuffer, size, 1, fp);
-    fflush(fp);
-
-    if (ferror(fp))
-        goto error_exit;
 
     success = 1;
 error_exit:
     if (avctx)
         avcodec_close(avctx);
-<<<<<<< HEAD
-=======
     av_free(avctx);
-    if (fp)
-        fclose(fp);
->>>>>>> afecdb68
     free(outbuffer);
     return success;
 }
